--- conflicted
+++ resolved
@@ -1,16 +1,10 @@
 import matplotlib.pyplot as plt
 import torch
-<<<<<<< HEAD
 from torch.utils.data import DataLoader
+from torchmetrics.image import FrechetInceptionDistance, InceptionScore
 from torchvision.utils import make_grid
 from backbone import VAE, two_layer_config
 from dataset import read_mnist
-=======
-import numpy as np
-from torchvision.utils import make_grid
-from torchmetrics.image.inception import InceptionScore
-from torchmetrics.image.fid import FrechetInceptionDistance
->>>>>>> 969b6b34
 
 
 def visualize_dataset_in_grid(images: torch.Tensor, labels: torch.Tensor = None,
@@ -43,10 +37,7 @@
 
 
 def matplotlib_imshow(img, one_channel=False):
-<<<<<<< HEAD
     import numpy as np
-=======
->>>>>>> 969b6b34
     if one_channel:
         img = img.mean(dim=0)
     npimg = img.numpy()
@@ -56,7 +47,6 @@
         plt.imshow(np.transpose(npimg, (1, 2, 0)))
 
 
-<<<<<<< HEAD
 def generate_img(model, z_dim, device):
     with torch.no_grad():
         z = torch.randn(64, z_dim).unsqueeze(-1).to(device)
@@ -92,11 +82,6 @@
         plt.show()
     return model
 
-
-if __name__ == "__main__":
-    device = torch.device("cuda") if torch.cuda.is_available() else torch.device("cpu")
-    vae_model = train_mnist(20, two_layer_config, device, risk_aware="neutral", plot=False)
-=======
 def grid_show(imgs):
     """
     Display images (B x C x W x H) on a grid
@@ -149,5 +134,4 @@
     img_dist2 = sample.repeat(1, 3, 1, 1)
     fid.update(img_dist1, real=True)
     fid.update(img_dist2, real=False)
-    return fid.compute()
->>>>>>> 969b6b34
+    return fid.compute()